--- conflicted
+++ resolved
@@ -40,15 +40,12 @@
  01-11-2024 09:10:13:670 [pid=58611 tid=58802] ERROR  0:58 NUMA not available
  01-11-2024 09:10:13:670 [pid=58611 tid=58804] ERROR  0:58 NUMA not available
  01-11-2024 09:10:13:670 [pid=58611 tid=58803] ERROR  0:58 NUMA not available
-<<<<<<< HEAD
  02-11-2024 05:57:27:577 [pid=313665 tid=313665] NOTICE  cufio-drv:727 running in compatible mode
  02-11-2024 05:57:28:223 [pid=313665 tid=313665] ERROR  cufio-fs:79 mount option not found in mount table data device: /dev/nvme0n1p3
-=======
  01-11-2024 09:58:01:370 [pid=2117 tid=2117] NOTICE  cufio-drv:727 running in compatible mode
  01-11-2024 09:58:01:371 [pid=2117 tid=2117] ERROR  cufio-plat:98 cannot open path /sys/bus/pci/devices/0000:0a:00.0/resource No such file or directory
  01-11-2024 09:58:01:444 [pid=2117 tid=2117] ERROR  cufio-topo-udev:431 no device entries present in platform topology
  01-11-2024 09:58:01:445 [pid=2117 tid=3193] ERROR  0:58 NUMA not available
  01-11-2024 09:58:01:446 [pid=2117 tid=3194] ERROR  0:58 NUMA not available
  01-11-2024 09:58:01:446 [pid=2117 tid=3195] ERROR  0:58 NUMA not available
- 01-11-2024 09:58:01:446 [pid=2117 tid=3196] ERROR  0:58 NUMA not available
->>>>>>> 6fdab56d
+ 01-11-2024 09:58:01:446 [pid=2117 tid=3196] ERROR  0:58 NUMA not available